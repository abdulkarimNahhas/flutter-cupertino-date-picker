--- conflicted
+++ resolved
@@ -15,15 +15,12 @@
 part 'strings_ko.dart';
 part 'strings_it.dart';
 part 'strings_hu.dart';
-<<<<<<< HEAD
 part 'strings_ua.dart';
-=======
 part 'strings_tr.dart';
 part 'strings_vi.dart';
 part 'strings_fr.dart';
 part 'strings_sr_cyr.dart';
 part 'strings_sr_lat.dart';
->>>>>>> d479a7f1
 
 abstract class _StringsI18n {
   const _StringsI18n();
@@ -98,11 +95,10 @@
 
   /// Hungarian (HU)
   hu,
-
-<<<<<<< HEAD
-  /// Ukrainian (UA)
-  ua,
-=======
+  
+  /// Ukrainian (UK)
+  uk,
+  
   /// Vietnamese (VN)
   vi,
 
@@ -111,7 +107,6 @@
 
   /// Serbia (sr) Latin
   sr_latn,
->>>>>>> d479a7f1
 }
 
 /// Default value of date locale
@@ -135,14 +130,11 @@
   DateTimePickerLocale.ko: const _StringsKo(),
   DateTimePickerLocale.it: const _StringsIt(),
   DateTimePickerLocale.hu: const _StringsHu(),
-<<<<<<< HEAD
-  DateTimePickerLocale.ua: const _StringsUa(),
-=======
+  DateTimePickerLocale.uk: const _StringsUa(),
   DateTimePickerLocale.tr: const _StringsTr(),
   DateTimePickerLocale.vi: const _StringsVn(),
   DateTimePickerLocale.sr_cyrl: const _StringsSrCyrillic(),
   DateTimePickerLocale.sr_latn: const _StringsSrLatin(),
->>>>>>> d479a7f1
 };
 
 class DatePickerI18n {
