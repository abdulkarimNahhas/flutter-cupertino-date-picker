import 'dart:math';

part 'strings_en_us.dart';
part 'strings_zh_cn.dart';
part 'strings_pt_br.dart';
part 'strings_in_id.dart';
part 'strings_ar_eg.dart';
part 'strings_es.dart';
part 'strings_ro.dart';
part 'strings_bn.dart';
part 'strings_ar.dart';
part 'strings_jp.dart';
part 'strings_ru.dart';
part 'strings_de.dart';
part 'strings_ko.dart';
part 'strings_it.dart';
part 'strings_hu.dart';
<<<<<<< HEAD
part 'strings_vi.dart';
=======
part 'strings_fr.dart';
>>>>>>> 2036ffe0

abstract class _StringsI18n {
  const _StringsI18n();

  /// Get the done widget text
  String getDoneText();

  /// Get the cancel widget text
  String getCancelText();

  /// Get the name of month
  List<String> getMonths();

  /// Get the full name of week
  List<String> getWeeksFull();

  /// Get the short name of week
  List<String> getWeeksShort();
}

enum DateTimePickerLocale {
  /// English (EN) United States
  en_us,

  /// Chinese (ZH) Simplified
  zh_cn,

  /// Portuguese (PT) Brazil
  pt_br,

  /// Bahasa (ID) Indonesia
  in_id,

  /// Spanish (ES)
  es,

  /// French (FR)
  fr,

  /// Romanian (RO)
  ro,

  /// Bengali (BN)
  bn,

  /// Arabic (ar)
  ar,

  /// Arabic (ar) Egypt
  ar_eg,

  /// Japanese (JP)
  jp,

  /// Russian (RU)
  ru,

  /// German (DE)
  de,

  /// Korea (KO)
  ko,

  /// Italian (IT)
  it,

  /// Hungarian (HU)
  hu,

  /// Vietnamese (VN)
  vi,
}

/// Default value of date locale
const DateTimePickerLocale DATETIME_PICKER_LOCALE_DEFAULT =
    DateTimePickerLocale.en_us;

const Map<DateTimePickerLocale, _StringsI18n> datePickerI18n = {
  DateTimePickerLocale.en_us: const _StringsEnUs(),
  DateTimePickerLocale.zh_cn: const _StringsZhCn(),
  DateTimePickerLocale.pt_br: const _StringsPtBr(),
  DateTimePickerLocale.in_id: const _StringsInId(),
  DateTimePickerLocale.ar_eg: const _StringsArEg(),
  DateTimePickerLocale.es: const _StringsEs(),
  DateTimePickerLocale.fr: const _StringsFr(),
  DateTimePickerLocale.ro: const _StringsRo(),
  DateTimePickerLocale.bn: const _StringsBn(),
  DateTimePickerLocale.ar: const _StringsAr(),
  DateTimePickerLocale.jp: const _StringsJp(),
  DateTimePickerLocale.ru: const _StringsRu(),
  DateTimePickerLocale.de: const _StringsDe(),
  DateTimePickerLocale.ko: const _StringsKo(),
  DateTimePickerLocale.it: const _StringsIt(),
  DateTimePickerLocale.hu: const _StringsHu(),
  DateTimePickerLocale.vi: const _StringsVn(),
};

class DatePickerI18n {
  /// Get done button text
  static String getLocaleDone(DateTimePickerLocale locale) {
    _StringsI18n i18n = datePickerI18n[locale] ??
        datePickerI18n[DATETIME_PICKER_LOCALE_DEFAULT];
    return i18n.getDoneText() ??
        datePickerI18n[DATETIME_PICKER_LOCALE_DEFAULT].getDoneText();
  }

  /// Get cancel button text
  static String getLocaleCancel(DateTimePickerLocale locale) {
    _StringsI18n i18n = datePickerI18n[locale] ??
        datePickerI18n[DATETIME_PICKER_LOCALE_DEFAULT];
    return i18n.getCancelText() ??
        datePickerI18n[DATETIME_PICKER_LOCALE_DEFAULT].getCancelText();
  }

  /// Get locale month array
  static List<String> getLocaleMonths(DateTimePickerLocale locale) {
    _StringsI18n i18n = datePickerI18n[locale] ??
        datePickerI18n[DATETIME_PICKER_LOCALE_DEFAULT];
    List<String> months = i18n.getMonths();
    if (months != null && months.isNotEmpty) {
      return months;
    }
    return datePickerI18n[DATETIME_PICKER_LOCALE_DEFAULT].getMonths();
  }

  /// Get locale week array
  static List<String> getLocaleWeeks(DateTimePickerLocale locale,
      [bool isFull = true]) {
    _StringsI18n i18n = datePickerI18n[locale] ??
        datePickerI18n[DATETIME_PICKER_LOCALE_DEFAULT];
    if (isFull) {
      List<String> weeks = i18n.getWeeksFull();
      if (weeks != null && weeks.isNotEmpty) {
        return weeks;
      }
      return datePickerI18n[DATETIME_PICKER_LOCALE_DEFAULT].getWeeksFull();
    }

    List<String> weeks = i18n.getWeeksShort();
    if (weeks != null && weeks.isNotEmpty) {
      return weeks;
    }

    List<String> fullWeeks = i18n.getWeeksFull();
    if (fullWeeks != null && fullWeeks.isNotEmpty) {
      return fullWeeks
          .map((item) => item.substring(0, min(3, item.length)))
          .toList();
    }
    return datePickerI18n[DATETIME_PICKER_LOCALE_DEFAULT].getWeeksShort();
  }
}<|MERGE_RESOLUTION|>--- conflicted
+++ resolved
@@ -15,11 +15,8 @@
 part 'strings_ko.dart';
 part 'strings_it.dart';
 part 'strings_hu.dart';
-<<<<<<< HEAD
 part 'strings_vi.dart';
-=======
 part 'strings_fr.dart';
->>>>>>> 2036ffe0
 
 abstract class _StringsI18n {
   const _StringsI18n();
