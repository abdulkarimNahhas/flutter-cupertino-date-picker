--- conflicted
+++ resolved
@@ -15,12 +15,9 @@
 part 'strings_ko.dart';
 part 'strings_it.dart';
 part 'strings_hu.dart';
-<<<<<<< HEAD
 part 'strings_tr.dart';
-=======
 part 'strings_vi.dart';
 part 'strings_fr.dart';
->>>>>>> 5fe02b86
 
 abstract class _StringsI18n {
   const _StringsI18n();
@@ -118,11 +115,8 @@
   DateTimePickerLocale.ko: const _StringsKo(),
   DateTimePickerLocale.it: const _StringsIt(),
   DateTimePickerLocale.hu: const _StringsHu(),
-<<<<<<< HEAD
   DateTimePickerLocale.tr: const _StringsTr(),
-=======
   DateTimePickerLocale.vi: const _StringsVn(),
->>>>>>> 5fe02b86
 };
 
 class DatePickerI18n {
