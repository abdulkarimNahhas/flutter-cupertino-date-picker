<<<<<<< HEAD
## 1.0.19

- Added language support: Serbia Cyrillic(DateTimePickerLocale.sr_cyrl) and Latin(DateTimePickerLocale.sr_latn).

## 1.0.18

- Added language support: Turkish (DateTimePickerLocale.tr).

## 1.0.17

- Added language support: Vietnamese (DateTimePickerLocale.vi).

## 1.0.16

- Added language support: French (DateTimePickerLocale.fr).
=======
## 1.0.15+1

- Modified Indonesia's subtag: DateTimePickerLocale.in_id -> DateTimePickerLocale.id
>>>>>>> 023d04b7

## 1.0.15

- Added language support: Bahasa Indonesia (DateTimePickerLocale.in_id).

## 1.0.14

- Added language support: Arabic Egypt (DateTimePickerLocale.ar_eg).

## 1.0.13+1

- Fixed bug: `DateTimePickerMode.datetime` mode display error. Issues: [#91](https://github.com/dylanwuzh/flutter-cupertino-date-picker/issues/91)

## 1.0.13

- Compatible with Flutter `dev` channel.

## 1.0.12

- Fixed bug: when `onClose` is null, catch exception `Unhandled Exception: NoSuchMethodError: The method 'call' was called on null. Receiver: null`. Issues: [#40](https://github.com/wuzhendev/flutter-cupertino-date-picker/issues/40) and [#43](https://github.com/wuzhendev/flutter-cupertino-date-picker/issues/43).

## 1.0.11

- Added `minuteDivider` parameter.

## 1.0.10

- Added `onClose` callback.

## 1.0.9

- Added language support: Hungarian (DateTimePickerLocale.hu).

## 1.0.8

- Refactor i18n codes.

## 1.0.7

- Added language support: Italian (DateTimePickerLocale.it).

## 1.0.6

- Added language support: Korea (DateTimePickerLocale.ko).

## 1.0.5

- Added language support: German (DateTimePickerLocale.de).

## 1.0.4

- Added language support: Russian (DateTimePickerLocale.ru).

## 1.0.3

- Added language support: Japanese (DateTimePickerLocale.jp).

## 1.0.2

- Added language support: Arabic (DateTimePickerLocale.ar).

## 1.0.1

- Added language support: Bengali (DateTimePickerLocale.bn).

## 1.0.0

- Refactor code.
- Support `DatePicker`、`TimePicker`、`DateTimePicker`.
- Support `DatePickerWidget`、`TimePickerWidget`、`DateTimePickerWidget`.
- Upgrade date format.
- Add `DateTimePickerTheme`.
- Add `DateTimePickerLocale` for locale.

## 0.8.0

- Support set the value of minimum DateTime and maximum DateTime.

## 0.7.0

- Change days in a month when moth changes.

## 0.6.0

- Add `DatePickerWidget` widget for display DatePicker in page.

## 0.5.0

- Add `onChanged2(DateTime dateTime, List<int> selectedIndex)` callback.
- Add `onConfirm2(DateTime dateTime, List<int> selectedIndex)` callback.
- Add `minDateTime`.
- Add `maxDateTime`.
- Add `initialDateTime`.

## 0.4.0

- Add `onCancel` callback.

## 0.3.0

- Support Flutter v1.0.

## 0.2.0

- Add custom cancel and confirm button.

## 0.1.0

- Refactor locale message.

## 0.0.7

- Support language support: Portuguese Brazil (DateTimePickerLocale.pt_br).

## 0.0.6

- Support English months.

## 0.0.5

- Fix month and day in zh locale.

## 0.0.4

- Support i18n.

## 0.0.2

- Complete README file.

## 0.0.1

- Initial Release.<|MERGE_RESOLUTION|>--- conflicted
+++ resolved
@@ -1,4 +1,3 @@
-<<<<<<< HEAD
 ## 1.0.19
 
 - Added language support: Serbia Cyrillic(DateTimePickerLocale.sr_cyrl) and Latin(DateTimePickerLocale.sr_latn).
@@ -14,11 +13,10 @@
 ## 1.0.16
 
 - Added language support: French (DateTimePickerLocale.fr).
-=======
+
 ## 1.0.15+1
 
 - Modified Indonesia's subtag: DateTimePickerLocale.in_id -> DateTimePickerLocale.id
->>>>>>> 023d04b7
 
 ## 1.0.15
 
